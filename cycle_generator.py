--- conflicted
+++ resolved
@@ -75,7 +75,6 @@
 
     if flips:
         rng = random.Random(seed)
-<<<<<<< HEAD
         performed_total = 0
         for i in range(flips):
             _random_rotate(path, rng)
@@ -94,10 +93,7 @@
             print()
         if progress or verbose:
             print(f"Flips performed: {performed_total}/{flips}")
-=======
-        for _ in range(flips):
-            _random_rotate(path, rng)
->>>>>>> 55f7d8ab
+
 
     return Cycle(width=width, height=height, path=path)
 
